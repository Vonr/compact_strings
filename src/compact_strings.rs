use core::{
    fmt::Debug,
    ops::{Deref, Index},
};

use crate::CompactBytestrings;

/// A more compact but limited representation of a list of strings.
///
/// Strings are stored contiguously in a vector of bytes, with their lengths and starting indices
/// being stored separately.
///
/// Limitations include being unable to mutate strings stored in the vector.
///
/// # Examples
/// ```
/// # use compact_strings::CompactStrings;
/// let mut cmpstrs = CompactStrings::with_capacity(20, 3);
///
/// cmpstrs.push("One");
/// cmpstrs.push("Two");
/// cmpstrs.push("Three");
///
/// cmpstrs.remove(1);
///
/// assert_eq!(cmpstrs.get(0), Some("One"));
/// assert_eq!(cmpstrs.get(1), Some("Three"));
/// assert_eq!(cmpstrs.get(2), None);
/// ```
#[repr(transparent)]
#[derive(Clone)]
pub struct CompactStrings(pub(crate) CompactBytestrings);

impl CompactStrings {
    /// Constructs a new, empty [`CompactStrings`].
    ///
    /// The [`CompactStrings`] will not allocate until strings are pushed into it.
    ///
    /// # Examples
    /// ```
    /// # use compact_strings::CompactStrings;
    /// let mut cmpstrs = CompactStrings::new();
    /// ```
    #[must_use]
    pub const fn new() -> Self {
        Self(CompactBytestrings::new())
    }

    /// Constructs a new, empty [`CompactStrings`] with at least the specified capacities in each
    /// vector.
    ///
    /// - `data_capacity`: The capacity of the data vector where the bytes of the strings are stored.
    /// - `capacity_meta`: The capacity of the meta vector where the starting indices and lengths
    /// of the strings are stored.
    ///
    /// The [`CompactStrings`] will be able to hold at least *`data_capacity`* bytes worth of strings
    /// without reallocating the data vector, and at least *`capacity_meta`* of starting indices and
    /// lengths without reallocating the meta vector. This method is allowed to allocate for more bytes
    /// than the capacities. If a capacity is 0, the vector will not allocate.
    ///
    /// It is important to note that although the data and meta vectors have the
    /// minimum capacities specified, they will have a zero *length*.
    ///
    /// If it is important to know the exact allocated capacity of the data vector, always use the
    /// [`capacity`] method after construction.
    ///
    /// [`capacity`]: CompactStrings::capacity
    ///
    /// # Examples
    /// ```
    /// # use compact_strings::CompactStrings;
    /// let mut cmpstrs = CompactStrings::with_capacity(20, 3);
    ///
    /// assert_eq!(cmpstrs.len(), 0);
    /// assert!(cmpstrs.capacity() >= 20);
    /// assert!(cmpstrs.capacity_meta() >= 3);
    /// ```
    #[must_use]
    pub fn with_capacity(data_capacity: usize, capacity_meta: usize) -> Self {
        Self(CompactBytestrings::with_capacity(
            data_capacity,
            capacity_meta,
        ))
    }

    /// Appends a string to the back of the [`CompactStrings`].
    ///
    /// # Examples
    /// ```
    /// # use compact_strings::CompactStrings;
    /// let mut cmpstrs = CompactStrings::new();
    /// cmpstrs.push("One");
    /// cmpstrs.push("Two");
    /// cmpstrs.push("Three");
    ///
    /// assert_eq!(cmpstrs.get(0), Some("One"));
    /// assert_eq!(cmpstrs.get(1), Some("Two"));
    /// assert_eq!(cmpstrs.get(2), Some("Three"));
    /// assert_eq!(cmpstrs.get(3), None);
    /// ```
    pub fn push<S>(&mut self, string: S)
    where
        S: Deref<Target = str>,
    {
        self.0.push(string.as_bytes());
    }

    /// Returns a reference to the string stored in the [`CompactStrings`] at that position.
    ///
    /// # Examples
    /// ```
    /// # use compact_strings::CompactStrings;
    /// let mut cmpstrs = CompactStrings::new();
    /// cmpstrs.push("One");
    /// cmpstrs.push("Two");
    /// cmpstrs.push("Three");
    ///
    /// assert_eq!(cmpstrs.get(0), Some("One"));
    /// assert_eq!(cmpstrs.get(1), Some("Two"));
    /// assert_eq!(cmpstrs.get(2), Some("Three"));
    /// assert_eq!(cmpstrs.get(3), None);
    /// ```
    #[must_use]
    pub fn get(&self, index: usize) -> Option<&str> {
        let bytes = self.0.get(index)?;
        if cfg!(feature = "no_unsafe") {
            core::str::from_utf8(bytes).ok()
        } else {
            unsafe { Some(core::str::from_utf8_unchecked(bytes)) }
        }
    }

    /// Returns a reference to the string stored in the [`CompactStrings`] at that position, without
    /// doing bounds checking.
    ///
    /// # Safety
    /// Calling this method with an out-of-bounds index is undefined behavior even if the resulting reference is not used.
    ///
    /// # Examples
    /// ```
    /// # use compact_strings::CompactStrings;
    /// let mut cmpstrs = CompactStrings::new();
    /// cmpstrs.push("One");
    /// cmpstrs.push("Two");
    /// cmpstrs.push("Three");
    ///
    /// unsafe {
    ///     assert_eq!(cmpstrs.get_unchecked(0), "One");
    ///     assert_eq!(cmpstrs.get_unchecked(1), "Two");
    ///     assert_eq!(cmpstrs.get_unchecked(2), "Three");
    /// }
    /// ```
    #[must_use]
    #[cfg(not(feature = "no_unsafe"))]
    pub unsafe fn get_unchecked(&self, index: usize) -> &str {
        let bytes = self.0.get_unchecked(index);
        core::str::from_utf8_unchecked(bytes)
    }

    /// Returns the number of strings in the [`CompactStrings`], also referred to as its 'length'.
    ///
    /// # Examples
    /// ```
    /// # use compact_strings::CompactStrings;
    /// let mut cmpstrs = CompactStrings::new();
    ///
    /// cmpstrs.push("One");
    /// cmpstrs.push("Two");
    /// cmpstrs.push("Three");
    ///
    /// assert_eq!(cmpstrs.len(), 3);
    /// ```
    #[inline]
    #[must_use]
    pub fn len(&self) -> usize {
        self.0.len()
    }

    /// Returns true if the [`CompactStrings`] contains no strings.
    ///
    /// # Examples
    /// ```
    /// # use compact_strings::CompactStrings;
    /// let mut cmpstrs = CompactStrings::new();
    /// assert!(cmpstrs.is_empty());
    ///
    /// cmpstrs.push("One");
    ///
    /// assert!(!cmpstrs.is_empty());
    /// ```
    #[inline]
    #[must_use]
    pub fn is_empty(&self) -> bool {
        self.len() == 0
    }

    /// Returns the number of bytes the data vector can store without reallocating.
    ///
    /// # Examples
    /// ```
    /// # use compact_strings::CompactStrings;
    /// let mut cmpstrs = CompactStrings::with_capacity(20, 3);
    ///
    /// cmpstrs.push("One");
    ///
    /// assert!(cmpstrs.capacity() >= 20);
    /// ```
    #[inline]
    #[must_use]
    pub fn capacity(&self) -> usize {
        self.0.capacity()
    }

    /// Returns the number of starting indices and lengths can store without reallocating.
    ///
    /// # Examples
    /// ```
    /// # use compact_strings::CompactStrings;
    /// let mut cmpstrs = CompactStrings::with_capacity(20, 3);
    ///
    /// cmpstrs.push("One");
    /// cmpstrs.push("Two");
    /// cmpstrs.push("Three");
    /// assert!(cmpstrs.capacity_meta() >= 3);
    ///
    /// cmpstrs.push("Three");
    /// assert!(cmpstrs.capacity_meta() > 3);
    /// ```
    #[inline]
    #[must_use]
    pub fn capacity_meta(&self) -> usize {
        self.0.capacity_meta()
    }

    /// Clears the [`CompactStrings`], removing all strings.
    ///
    /// Note that this method has no effect on the allocated capacity of the vectors.
    ///
    /// # Examples
    /// ```
    /// # use compact_strings::CompactStrings;
    /// let mut cmpstrs = CompactStrings::new();
    ///
    /// cmpstrs.push("One");
    /// cmpstrs.push("Two");
    /// cmpstrs.push("Three");
    /// cmpstrs.clear();
    ///
    /// assert!(cmpstrs.is_empty());
    /// ```
    pub fn clear(&mut self) {
        self.0.clear();
    }

    /// Shrinks the capacity of the data vector, which stores the bytes of the held strings, as much as possible.
    ///
    /// It will drop down as close as possible to the length but the allocator
    /// may still inform the vector that there is space for a few more elements.
    ///
    /// # Examples
    /// ```
    /// # use compact_strings::CompactStrings;
    /// let mut cmpstrs = CompactStrings::with_capacity(20, 3);
    ///
    /// cmpstrs.push("One");
    /// cmpstrs.push("Two");
    /// cmpstrs.push("Three");
    ///
    /// assert!(cmpstrs.capacity() >= 20);
    /// cmpstrs.shrink_to_fit();
    /// assert!(cmpstrs.capacity() >= 3);
    /// ```
    #[inline]
    pub fn shrink_to_fit(&mut self) {
        self.0.shrink_to_fit();
    }

    /// Shrinks the capacity of the info vector, which stores the starting indices and lengths of
    /// the held strings, as much as possible.
    ///
    /// It will drop down as close as possible to the length but the allocator
    /// may still inform the vector that there is space for a few more elements.
    ///
    /// # Examples
    /// ```
    /// # use compact_strings::CompactStrings;
    /// let mut cmpstrs = CompactStrings::with_capacity(20, 10);
    ///
    /// cmpstrs.push("One");
    /// cmpstrs.push("Two");
    /// cmpstrs.push("Three");
    ///
    /// assert!(cmpstrs.capacity_meta() >= 10);
    /// cmpstrs.shrink_to_fit();
    /// assert!(cmpstrs.capacity_meta() >= 3);
    /// ```
    #[inline]
    pub fn shrink_meta_to_fit(&mut self) {
        self.0.shrink_meta_to_fit();
    }

    /// Shrinks the capacity of the data vector, which stores the bytes of the held strings, with a lower bound.
    ///
    /// The capacity will remain at least as large as both the length and the supplied value.
    ///
    /// If the current capacity is less than the lower limit, this is a no-op.
    ///
    /// # Examples
    /// ```
    /// # use compact_strings::CompactStrings;
    /// let mut cmpstrs = CompactStrings::with_capacity(20, 4);
    ///
    /// cmpstrs.push("One");
    /// cmpstrs.push("Two");
    /// cmpstrs.push("Three");
    ///
    /// assert!(cmpstrs.capacity() >= 20);
    /// cmpstrs.shrink_to(4);
    /// assert!(cmpstrs.capacity() >= 4);
    /// ```
    #[inline]
    pub fn shrink_to(&mut self, min_capacity: usize) {
        self.0.shrink_to(min_capacity);
    }

    /// Shrinks the capacity of the meta vector, which starting indices and lengths of the held strings,
    /// with a lower bound.
    ///
    /// The capacity will remain at least as large as both the length and the supplied value.
    ///
    /// If the current capacity is less than the lower limit, this is a no-op.
    ///
    /// # Examples
    /// ```
    /// # use compact_strings::CompactStrings;
    /// let mut cmpstrs = CompactStrings::with_capacity(20, 10);
    ///
    /// cmpstrs.push("One");
    /// cmpstrs.push("Two");
    /// cmpstrs.push("Three");
    ///
    /// assert!(cmpstrs.capacity_meta() >= 10);
    /// cmpstrs.shrink_meta_to(4);
    /// assert!(cmpstrs.capacity_meta() >= 4);
    /// ```
    #[inline]
    pub fn shrink_meta_to(&mut self, min_capacity: usize) {
        self.0.shrink_meta_to(min_capacity);
    }

    /// Removes the data pointing to where the string at the specified index is stored.
    ///
    /// Note: This does not remove the bytes of the string from memory, you may want to use
    /// [`remove`] if you desire that behavior.
    ///
    /// Note: Because this shifts over the remaining elements in the meta vector, it has a
    /// worst-case performance of *O*(*n*).
    ///
    /// [`remove`]: CompactStrings::remove
    ///
    /// # Examples
    /// ```
    /// # use compact_strings::CompactStrings;
    /// let mut cmpstrs = CompactStrings::with_capacity(20, 3);
    ///
    /// cmpstrs.push("One");
    /// cmpstrs.push("Two");
    /// cmpstrs.push("Three");
    ///
    /// cmpstrs.ignore(1);
    ///
    /// assert_eq!(cmpstrs.get(0), Some("One"));
    /// assert_eq!(cmpstrs.get(1), Some("Three"));
    /// assert_eq!(cmpstrs.get(2), None);
    /// ```
    pub fn ignore(&mut self, index: usize) {
        self.0.ignore(index);
    }

    /// Removes the bytes of the string and data pointing to the string is stored.
    ///
    /// Note: This does not shrink the vectors where the bytes of the string and data to the string
    /// are stored. You may shrink the data vector with [`shrink_to`] and [`shrink_to_fit`] and the
    /// meta vector with [`shrink_meta_to`] and [`shrink_meta_to_fit`].
    ///
    /// Note: Because this shifts over the remaining elements in both data and meta vectors, it
    /// has a worst-case performance of *O*(*n*). If you don't need the bytes of the string to
    /// be removed, use [`ignore`] instead.
    ///
    /// [`shrink_to`]: CompactStrings::shrink_to
    /// [`shrink_to_fit`]: CompactStrings::shrink_to_fit
    /// [`shrink_meta_to`]: CompactStrings::shrink_meta_to
    /// [`shrink_meta_to_fit`]: CompactStrings::shrink_meta_to_fit
    /// [`ignore`]: CompactStrings::ignore
    ///
    /// # Examples
    /// ```
    /// # use compact_strings::CompactStrings;
    /// let mut cmpstrs = CompactStrings::with_capacity(20, 3);
    ///
    /// cmpstrs.push("One");
    /// cmpstrs.push("Two");
    /// cmpstrs.push("Three");
    ///
    /// cmpstrs.remove(1);
    ///
    /// assert_eq!(cmpstrs.get(0), Some("One"));
    /// assert_eq!(cmpstrs.get(1), Some("Three"));
    /// assert_eq!(cmpstrs.get(2), None);
    /// ```
    pub fn remove(&mut self, index: usize) {
        self.0.remove(index);
    }

    /// Returns an iterator over the slice.
    ///
    /// The iterator yields all items from start to end.
    ///
    /// # Examples
    ///
    /// ```
    /// # use compact_strings::CompactStrings;
    /// let mut cmpstrs = CompactStrings::with_capacity(20, 3);
    /// cmpstrs.push("One");
    /// cmpstrs.push("Two");
    /// cmpstrs.push("Three");
    /// let mut iterator = cmpstrs.iter();
    ///
    /// assert_eq!(iterator.next(), Some("One"));
    /// assert_eq!(iterator.next(), Some("Two"));
    /// assert_eq!(iterator.next(), Some("Three"));
    /// assert_eq!(iterator.next(), None);
    /// ```
    #[inline]
    pub fn iter(&self) -> Iter<'_> {
        Iter(self.0.iter())
    }
}

impl PartialEq for CompactStrings {
    fn eq(&self, other: &Self) -> bool {
        let len = self.len();
        if len != other.len() {
            return false;
        }

        for idx in 0..len {
            if self[idx] != other[idx] {
                return false;
            }
        }

        true
    }
}

impl Debug for CompactStrings {
    fn fmt(&self, f: &mut core::fmt::Formatter<'_>) -> core::fmt::Result {
        f.debug_list().entries(self.iter()).finish()
    }
}

impl<S> Extend<S> for CompactStrings
where
    S: Deref<Target = str>,
{
    #[inline]
    fn extend<I: IntoIterator<Item = S>>(&mut self, iter: I) {
        for s in iter {
            self.push(s);
        }
    }
}

impl Index<usize> for CompactStrings {
    type Output = str;

    #[inline]
    fn index(&self, index: usize) -> &Self::Output {
        self.get(index).unwrap()
    }
}

/// Iterator over strings in a [`CompactStrings`]
///
/// # Examples
/// ```
/// # use compact_strings::CompactStrings;
/// let mut cmpstrs = CompactStrings::new();
/// cmpstrs.push("One");
/// cmpstrs.push("Two");
/// cmpstrs.push("Three");
///
/// let mut iter = cmpstrs.into_iter();
/// assert_eq!(iter.next(), Some("One"));
/// assert_eq!(iter.next(), Some("Two"));
/// assert_eq!(iter.next(), Some("Three"));
/// assert_eq!(iter.next(), None);
/// ```
<<<<<<< HEAD
pub struct Iter<'a>(crate::compact_bytestrings::Iter<'a>);
=======
#[must_use = "Iterators are lazy and do nothing unless consumed"]
pub struct Iter<'a> {
    inner: &'a CompactStrings,
    iter: core::slice::Iter<'a, Metadata>,
}
>>>>>>> 78ec96d8

impl<'a> Iter<'a> {
    pub fn new(inner: &'a CompactStrings) -> Self {
        Self(inner.0.iter())
    }

    fn from_utf8_maybe_checked(bytes: &[u8]) -> Option<&str> {
        if cfg!(feature = "no_unsafe") {
            core::str::from_utf8(bytes).ok()
        } else {
            Some(unsafe { core::str::from_utf8_unchecked(bytes) })
        }
    }
}

impl<'a> Iterator for Iter<'a> {
    type Item = &'a str;

    fn next(&mut self) -> Option<Self::Item> {
        self.0.next().and_then(Self::from_utf8_maybe_checked)
    }

    #[inline]
    fn size_hint(&self) -> (usize, Option<usize>) {
        self.0.size_hint()
    }
}

impl<'a> DoubleEndedIterator for Iter<'a> {
    fn next_back(&mut self) -> Option<Self::Item> {
        self.0.next_back().and_then(Self::from_utf8_maybe_checked)
    }
}

impl ExactSizeIterator for Iter<'_> {
    #[inline]
    fn len(&self) -> usize {
        self.0.len()
    }
}

impl<'a> IntoIterator for &'a CompactStrings {
    type Item = &'a str;

    type IntoIter = Iter<'a>;

    #[inline]
    fn into_iter(self) -> Self::IntoIter {
        self.iter()
    }
}

impl<S> FromIterator<S> for CompactStrings
where
    S: Deref<Target = str>,
{
    fn from_iter<I: IntoIterator<Item = S>>(iter: I) -> Self {
        let iter = iter.into_iter();
        let meta_capacity = match iter.size_hint() {
            (a, Some(b)) if a == b => a,
            _ => 0,
        };

        let mut out = CompactStrings::with_capacity(0, meta_capacity);
        for s in iter {
            out.push(s);
        }

        out
    }
}

impl<S, I> From<I> for CompactStrings
where
    S: Deref<Target = str>,
    I: IntoIterator<Item = S>,
{
    #[inline]
    fn from(value: I) -> Self {
        FromIterator::from_iter(value)
    }
}

impl TryFrom<CompactBytestrings> for CompactStrings {
    type Error = core::str::Utf8Error;

    fn try_from(value: CompactBytestrings) -> Result<Self, Self::Error> {
        for bstr in &value {
            let _ = core::str::from_utf8(bstr)?;
        }

        Ok(Self(value))
    }
}

#[cfg(test)]
mod tests {
    use crate::CompactStrings;

    #[test]
    fn exact_size_iterator() {
        let mut cmpstrs = CompactStrings::new();

        cmpstrs.push("One");
        cmpstrs.push("Two");
        cmpstrs.push("Three");

        let mut iter = cmpstrs.iter();
        assert_eq!(iter.len(), 3);
        let _ = iter.next();
        assert_eq!(iter.len(), 2);
        let _ = iter.next();
        assert_eq!(iter.len(), 1);
        let _ = iter.next();
        assert_eq!(iter.len(), 0);
        let _ = iter.next();
        assert_eq!(iter.len(), 0);
    }

    #[test]
    fn double_ended_iterator() {
        let mut cmpbytes = CompactStrings::new();

        cmpbytes.push("One");
        cmpbytes.push("Two");
        cmpbytes.push("Three");
        cmpbytes.push("Four");

        let mut iter = cmpbytes.iter();
        assert_eq!(iter.next(), Some("One"));
        assert_eq!(iter.next_back(), Some("Four"));
        assert_eq!(iter.next(), Some("Two"));
        assert_eq!(iter.next_back(), Some("Three"));
        assert_eq!(iter.next(), None);
        assert_eq!(iter.next_back(), None);
    }
}

#[cfg(feature = "serde")]
mod serde {
    use serde::{
        de::{SeqAccess, Visitor},
        Deserialize, Deserializer, Serialize,
    };

    use crate::CompactStrings;

    impl Serialize for CompactStrings {
        fn serialize<S: serde::Serializer>(&self, serializer: S) -> Result<S::Ok, S::Error> {
            serializer.collect_seq(self)
        }
    }

    impl<'de> Deserialize<'de> for CompactStrings {
        fn deserialize<D>(deserializer: D) -> Result<Self, D::Error>
        where
            D: Deserializer<'de>,
        {
            deserializer.deserialize_seq(CompactStringsVisitor)
        }
    }

    struct CompactStringsVisitor;

    impl<'de> Visitor<'de> for CompactStringsVisitor {
        type Value = CompactStrings;

        fn expecting(&self, formatter: &mut alloc::fmt::Formatter) -> alloc::fmt::Result {
            formatter.write_str("an array of strings")
        }

        #[inline]
        fn visit_seq<A>(self, mut seq: A) -> Result<Self::Value, A::Error>
        where
            A: SeqAccess<'de>,
        {
            let mut out = CompactStrings::with_capacity(0, seq.size_hint().unwrap_or_default());
            while let Some(str) = seq.next_element::<&str>()? {
                out.push(str);
            }

            Ok(out)
        }
    }
}

#[cfg(feature = "serde")]
#[cfg_attr(feature = "serde", allow(unused_imports))]
#[cfg_attr(docsrs, doc(cfg(feature = "serde")))]
pub use self::serde::*;<|MERGE_RESOLUTION|>--- conflicted
+++ resolved
@@ -497,15 +497,7 @@
 /// assert_eq!(iter.next(), Some("Three"));
 /// assert_eq!(iter.next(), None);
 /// ```
-<<<<<<< HEAD
 pub struct Iter<'a>(crate::compact_bytestrings::Iter<'a>);
-=======
-#[must_use = "Iterators are lazy and do nothing unless consumed"]
-pub struct Iter<'a> {
-    inner: &'a CompactStrings,
-    iter: core::slice::Iter<'a, Metadata>,
-}
->>>>>>> 78ec96d8
 
 impl<'a> Iter<'a> {
     pub fn new(inner: &'a CompactStrings) -> Self {
